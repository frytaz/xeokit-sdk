--- conflicted
+++ resolved
@@ -114,11 +114,7 @@
         "Context Menus": [
             "ContextMenu_Canvas_TreeViewPlugin_Custom",
             "ContextMenu_dynamicItemTitles",
-<<<<<<< HEAD
-            "ContextMenu_subMenus"
-=======
             "ContextMenu_subItems"
->>>>>>> e54cbe99
         ],
 
         "Geometry": [
@@ -287,11 +283,6 @@
             "gizmos_SectionPlanesPlugin_createWithMouse",
             "gizmos_SectionPlanesPlugin_getSnapshot",
             "ImagePlane_imageInSectionPlane"
-        ],
-
-        "Shadows": [
-            "shadows_PointLight",
-            "shadows_DirLight"
         ],
 
         "Spinner": [
